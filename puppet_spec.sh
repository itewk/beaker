--- conflicted
+++ resolved
@@ -44,31 +44,8 @@
 
 FAIL_LOG=/tmp/$$.failures.txt
 touch $FAIL_LOG
-<<<<<<< HEAD
-# sorting so that before runs before should_
-for SPEC in `find $TEST_DIR -name '*_spec.sh' | sort ` ; do
-        if ! [ -x $SPEC ] ; then
-                echo -n p
-                let "PENDING+=1"
-                continue
-        fi
-        if $SPEC >& /dev/null ; then
-                echo -n .
-        else
-                let TEST_ERROR=$?
-                if [ $TEST_ERROR -eq 11 ] ; then
-                        echo -n '~'
-                        let "SKIPPED+=1"
-                else
-                        echo $SPEC >> $FAIL_LOG
-                        let "FAILURES+=1"
-                        echo -n F
-                fi
-        fi
-        let "TOTAL+=1"
-=======
 
-for SPEC in $(find $TEST_DIR -name '*_spec.sh')  ; do
+for SPEC in $(find $TEST_DIR -name '*_spec.sh' | sort)  ; do
   if ! [ -x $SPEC ] ; then
     echo -n p
     ((PENDING++))
@@ -89,7 +66,6 @@
     fi
   fi
   ((TOTAL++))
->>>>>>> e8b05af3
 done
 
 print_results
