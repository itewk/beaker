#!/bin/bash
#
# 2010-07-21 Jeff McCune <jeff@puppetlabs.com>
# Cleaned up this script

<<<<<<< HEAD
EXIT_NOT_APPLICABLE=11

# Error on unbound variable access
set -u

# JJM Set the TEST_DIR if it's not already set or passed as ARG 1
: ${TEST_DIR:=${1:-'./spec'}}
=======
function print_results {
        echo
        echo -n "$TOTAL tests, $FAILURES failures"
        if [ "$PENDING" -ne 0 ] ; then
                echo -n ", $PENDING pending"
        fi
        if [ "$SKIPPED" -ne 0 ] ; then
                echo -n ", $SKIPPED skipped"
        fi
        echo
        cat -n $FAIL_LOG
}

trap "print_results; exit" SIGINT

TEST_DIR=$1
: ${TEST_DIR:='./spec'}
>>>>>>> c89a1cbd

if ! [ -f local_setup.sh ] ; then
  echo 'You must create a local_setup.sh so we know where to find puppet.

Example:
'
  cat local_setup.example.sh
  exit 2
fi

FAILURES=0
TOTAL=0
PENDING=0
SKIPPED=0

FAIL_LOG=/tmp/$$.failures.txt
touch $FAIL_LOG

for SPEC in $(find $TEST_DIR -name '*_spec.sh')  ; do
  if ! [ -x $SPEC ] ; then
    echo -n p
    ((PENDING++))
    continue
  fi
  if $SPEC >& /dev/null ; then
    echo -n .
  else
    TEST_ERROR=$?
    # JJM Detect if script exited with code $EXIT_NOT_APPLICABLE
    if [ $TEST_ERROR -eq $EXIT_NOT_APPLICABLE ] ; then
      echo -n '~'
      ((SKIPPED++))
    else
      echo $SPEC >> $FAIL_LOG
      ((FAILURES++))
      echo -n F
    fi
  fi
  ((TOTAL++))
done
<<<<<<< HEAD

echo
echo -n "$TOTAL tests, $FAILURES failures"
if [ "$PENDING" -ne 0 ] ; then
  echo -n ", $PENDING pending"
fi
if [ "$SKIPPED" -ne 0 ] ; then
  echo -n ", $SKIPPED skipped"
fi
echo
=======
>>>>>>> c89a1cbd

print_results

# JJM Exit "false" if the number of failures are not zero.
[ $FAILURES -eq 0 ]<|MERGE_RESOLUTION|>--- conflicted
+++ resolved
@@ -3,7 +3,8 @@
 # 2010-07-21 Jeff McCune <jeff@puppetlabs.com>
 # Cleaned up this script
 
-<<<<<<< HEAD
+EXIT_OK=0
+EXIT_FAILURE=10
 EXIT_NOT_APPLICABLE=11
 
 # Error on unbound variable access
@@ -11,25 +12,21 @@
 
 # JJM Set the TEST_DIR if it's not already set or passed as ARG 1
 : ${TEST_DIR:=${1:-'./spec'}}
-=======
-function print_results {
-        echo
-        echo -n "$TOTAL tests, $FAILURES failures"
-        if [ "$PENDING" -ne 0 ] ; then
-                echo -n ", $PENDING pending"
-        fi
-        if [ "$SKIPPED" -ne 0 ] ; then
-                echo -n ", $SKIPPED skipped"
-        fi
-        echo
-        cat -n $FAIL_LOG
+
+print_results() {
+  echo
+  echo -n "$TOTAL tests, $FAILURES failures"
+  if [ "$PENDING" -ne 0 ] ; then
+    echo -n ", $PENDING pending"
+  fi
+  if [ "$SKIPPED" -ne 0 ] ; then
+    echo -n ", $SKIPPED skipped"
+  fi
+  echo
+  cat -n $FAIL_LOG
 }
 
 trap "print_results; exit" SIGINT
-
-TEST_DIR=$1
-: ${TEST_DIR:='./spec'}
->>>>>>> c89a1cbd
 
 if ! [ -f local_setup.sh ] ; then
   echo 'You must create a local_setup.sh so we know where to find puppet.
@@ -70,21 +67,8 @@
   fi
   ((TOTAL++))
 done
-<<<<<<< HEAD
-
-echo
-echo -n "$TOTAL tests, $FAILURES failures"
-if [ "$PENDING" -ne 0 ] ; then
-  echo -n ", $PENDING pending"
-fi
-if [ "$SKIPPED" -ne 0 ] ; then
-  echo -n ", $SKIPPED skipped"
-fi
-echo
-=======
->>>>>>> c89a1cbd
 
 print_results
 
-# JJM Exit "false" if the number of failures are not zero.
-[ $FAILURES -eq 0 ]+# JJM Exit with FAILURE status if the number of failures are not zero.
+[ $FAILURES -eq 0 ] && exit $EXIT_OK || exit $EXIT_FAILURE
