--- conflicted
+++ resolved
@@ -105,13 +105,8 @@
       host.each { |h| scp_to h,from_path,to_path,options }
     else
       @result = host.do_scp(from_path, to_path)
-<<<<<<< HEAD
-      result.log(step_name)
+      result.log
       raise "scp exited with #{result.exit_code}" if result.exit_code != 0
-=======
-      result.log
-      raise "scp exited with #{result.exit_code}"
->>>>>>> 48270abb
     end
   end
 
