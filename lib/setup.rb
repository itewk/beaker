def perform_test_setup_steps(log, options, config)
  Log.debug '=' * 78, "Performing test setup steps", ''
  # PE signs certs during install; after/ValidateSignCert is not required.
  # Not all test passes should exec after/*.  Need to another technique
  # for post installer steps.
  # ["setup/early", "setup/#{options[:type]}", "setup/late"].each do |root|
  ["setup/early", "setup/#{options[:type]}"].each do |root|
    run_tests_under(log, config, options.merge({:random => false}), root).each do |test, result|
<<<<<<< HEAD
      unless result.test_status == :pass then
        Log.notify "Setup action #{test} failed, exiting..."
        exit 1
=======
      unless result == 0 then
        Log.warn "Setup action #{test} returned non-zero"
        # Installer often returns non-zero upon sucessful install and hence we should warn
        # vs bailing at this stage.
        # exit 1
>>>>>>> ec6954c8
      end
    end
  end
end<|MERGE_RESOLUTION|>--- conflicted
+++ resolved
@@ -6,17 +6,9 @@
   # ["setup/early", "setup/#{options[:type]}", "setup/late"].each do |root|
   ["setup/early", "setup/#{options[:type]}"].each do |root|
     run_tests_under(log, config, options.merge({:random => false}), root).each do |test, result|
-<<<<<<< HEAD
       unless result.test_status == :pass then
-        Log.notify "Setup action #{test} failed, exiting..."
+        Log.error "Setup action #{test} failed, exiting..."
         exit 1
-=======
-      unless result == 0 then
-        Log.warn "Setup action #{test} returned non-zero"
-        # Installer often returns non-zero upon sucessful install and hence we should warn
-        # vs bailing at this stage.
-        # exit 1
->>>>>>> ec6954c8
       end
     end
   end
