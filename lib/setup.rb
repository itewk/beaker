--- conflicted
+++ resolved
@@ -5,11 +5,7 @@
   # for post installer steps.
   # ["setup/early", "setup/#{options[:type]}", "setup/late"].each do |root|
   ["setup/early", "setup/#{options[:type]}"].each do |root|
-<<<<<<< HEAD
-    run_tests_under(config, options.merge({:random => false}), root).each do |test, result|
-=======
-    run_tests_under(log, config, options, root).each do |test, result|
->>>>>>> 48270abb
+    run_tests_under(log, config, options.merge({:random => false}), root).each do |test, result|
       unless result == 0 then
         Log.warn "Warn: Setup action #{test} returned non-zero"
         # Installer often returns non-zero upon sucessful install and hence we should warn
