--- conflicted
+++ resolved
@@ -75,12 +75,6 @@
 - Specific Test Case Status -
 HEREDOC
 
-<<<<<<< HEAD
-  grouped_summary[true].each {|test| test_printer(test)} if grouped_summary[true]
-  puts "Failed Tests Cases:"
-  grouped_summary[false].each {|test| test_printer(test)} if grouped_summary[false]
-  to_stdout or sum_log.close
-=======
   puts "Failed Tests Cases:"
   (grouped_summary[:fail] || []).each {|test, result| print_test_failure(test, result)}
 
@@ -88,5 +82,4 @@
   (grouped_summary[:error] || []).each {|test, result| print_test_failure(test, result)}
 
   sum_log.close unless to_stdout
->>>>>>> 67ac92ba
 end
