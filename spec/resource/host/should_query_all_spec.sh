--- conflicted
+++ resolved
@@ -11,15 +11,10 @@
 echo '127.0.0.4 test3 localhost.localdomain' >> /etc/hosts
 
 # this is a little hokey, I would rather check everything, not just the ensure lines
-<<<<<<< HEAD
 ENSURE_COUNT=`puppet resource host | grep present | wc -l`
-[ $ENSURE_COUNT -eq '4' ]
-=======
-ENSURE_COUNT=`$BIN/puppet resource host | grep present | wc -l`
 [ $ENSURE_COUNT -eq '4' ]
 status=$?
 
 restore_file /etc/hosts
 
-exit $status
->>>>>>> c89a1cbd
+exit $status