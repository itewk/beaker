#!/bin/bash


source local_setup.sh

backup_file /etc/hosts

echo '127.0.0.1 localhost localhost.localdomain' > /etc/hosts
<<<<<<< HEAD
ENSURE_COUNT=`puppet resource host localhost | grep present | wc -l`
[ $ENSURE_COUNT -eq '1' ]
=======
ENSURE_COUNT=`$BIN/puppet resource host localhost | grep present | wc -l`
[ $ENSURE_COUNT -eq '1' ]
status=$?

restore_file /etc/hosts

exit $status
>>>>>>> c89a1cbd
<|MERGE_RESOLUTION|>--- conflicted
+++ resolved
@@ -6,15 +6,10 @@
 backup_file /etc/hosts
 
 echo '127.0.0.1 localhost localhost.localdomain' > /etc/hosts
-<<<<<<< HEAD
 ENSURE_COUNT=`puppet resource host localhost | grep present | wc -l`
-[ $ENSURE_COUNT -eq '1' ]
-=======
-ENSURE_COUNT=`$BIN/puppet resource host localhost | grep present | wc -l`
 [ $ENSURE_COUNT -eq '1' ]
 status=$?
 
 restore_file /etc/hosts
 
-exit $status
->>>>>>> c89a1cbd
+exit $status