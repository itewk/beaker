--- conflicted
+++ resolved
@@ -1,23 +1,43 @@
 #!/bin/bash
 source spec/util.sh
 
-<<<<<<< HEAD
 driver_standalone() {
   execute_manifest() {
-    cat | puppet apply --confdir /tmp/puppet-$$-standalone --debug "$@"
+    mkdir -p /tmp/puppet-$$-standalone/manifests
+    cat | $BIN/puppet apply --confdir /tmp/puppet-$$-standalone \
+      --verbose --debug \
+      --manifestdir /tmp/puppet-$$-standalone/manifests \
+      --modulepath /tmp/puppet-$$-standalone/modules "$@"
   }
 
   puppet_conf() {
     cat > /tmp/puppet-$$/puppet.conf
   }
+
+  manifest_file() {
+    mkdir -p /tmp/puppet-$$-standalone/manifests
+    cat > /tmp/puppet-$$-standalone/manifests/$1
+  }
+
+  module_file() {
+    mkdir -p $(dirname /tmp/puppet-$$-standalone/modules/$1)
+    cat > /tmp/puppet-$$-standalone/modules/$1
+  }
 }
 
 driver_standalone_using_files() {
   driver_standalone # sort of like inherits
+
   execute_manifest() {
     cat > /tmp/manifest-$$.pp
-    puppet apply --confdir /tmp/puppet-$$-standalone --debug "$@" /tmp/manifest-$$.pp
+    mkdir -p /tmp/puppet-$$-standalone/manifests
+    puppet apply --confdir /tmp/puppet-$$-standalone \
+      --debug  \
+      --manifestdir /tmp/puppet-$$-standalone/manifests \
+      --modulepath /tmp/puppet-$$-standalone/modules \
+      "$@" /tmp/manifest-$$.pp
   }
+
 }
 
 driver_master_and_agent_locally() {
@@ -31,14 +51,27 @@
     stop_puppet_master
   }
 
+  manifest_file() {
+    mkdir -p /tmp/puppet-$$-master/manifests
+    cat > /tmp/puppet-$$-master/manifests/$1
+  }
+
+  module_file() {
+    mkdir -p `dirname /tmp/puppet-$$-master/modules/$1`
+    cat > /tmp/puppet-$$-master/modules/$1
+  }
+
   puppet_conf() {
     cat | tee /tmp/puppet-$$-master/puppet.conf \
       > /tmp/puppet-$$-agent/puppet.conf
   }
+
+  module_file() {
+    mkdir -p $(dirname /tmp/puppet-$$-master/modules/$1)
+    cat > /tmp/puppet-$$-master/modules/$1
+  }
 }
 
-# JJM FIXME: This execute_manifest function is broken,
-# apparently due to hanging file descriptors.
 driver_master_and_agent_locally_using_old_executables() {
   driver_master_and_agent_locally # sort of like inherits
 
@@ -46,102 +79,22 @@
     start_puppetmasterd
     cat > /tmp/puppet-$$-master/manifests/site.pp
     start_puppetd "$@"
-    echo "DEBUG: puppetd finished..."
     stop_puppetmasterd
   }
 }
 
 env_driver() {
-  driver_${PUPPET_SPEC_DRIVER:=standalone}
-}
-=======
-function driver_standalone {
-    function execute_manifest {
-        mkdir -p /tmp/puppet-$$-standalone/manifests
-        cat | $BIN/puppet apply --confdir /tmp/puppet-$$-standalone --debug --manifestdir /tmp/puppet-$$-standalone/manifests --modulepath /tmp/puppet-$$-standalone/modules "$@" 
-    }
-
-    function puppet_conf {
-        cat > /tmp/puppet-$$/puppet.conf
-    }
-    
-    function manifest_file {
-        mkdir -p /tmp/puppet-$$-standalone/manifests
-        cat > /tmp/puppet-$$-standalone/manifests/$1
-    }
-
-    function module_file {
-        mkdir -p `dirname /tmp/puppet-$$-standalone/modules/$1`
-        cat > /tmp/puppet-$$-standalone/modules/$1
-    }
+  if [ -z "${PUPPET_ACCEPTANCE_DRIVER:-}" ] ; then
+    PUPPET_ACCEPTANCE_DRIVER=standalone
+  fi
+  driver_$PUPPET_ACCEPTANCE_DRIVER
 }
 
-function driver_standalone_using_files {
-    driver_standalone # sort of like inherits
-    
-    function execute_manifest {
-        cat > /tmp/manifest-$$.pp
-        mkdir -p /tmp/puppet-$$-standalone/manifests
-        $BIN/puppet apply --confdir /tmp/puppet-$$-standalone --debug  --manifestdir /tmp/puppet-$$-standalone/manifests --modulepath /tmp/puppet-$$-standalone/modules "$@" /tmp/manifest-$$.pp
-    }
-
+use_driver() { 
+  local driver="${PUPPET_ACCEPTANCE_DRIVER}"
+  if [ -z "$driver" -o "$driver" == "$1" ]; then
+    driver_$1
+  else
+    NOT_APPLICABLE
+  fi
 }
-
-function driver_master_and_agent_locally {
-    mkdir -p /tmp/puppet-$$-master/manifests/
-    mkdir -p /tmp/puppet-$$-agent
-    
-    function execute_manifest {
-        start_puppet_master
-        cat > /tmp/puppet-$$-master/manifests/site.pp
-        start_puppet_agent "$@"
-        stop_puppet_master
-    }
-
-    function manifest_file {
-        mkdir -p /tmp/puppet-$$-master/manifests
-        cat > /tmp/puppet-$$-master/manifests/$1
-    }
-
-    function module_file {
-        mkdir -p `dirname /tmp/puppet-$$-master/modules/$1`
-        cat > /tmp/puppet-$$-master/modules/$1
-    }
-
-    function puppet_conf {
-        cat | tee /tmp/puppet-$$-master/puppet.conf > /tmp/puppet-$$-agent/puppet.conf
-    }
-
-    function module_file {
-        mkdir -p `dirname /tmp/puppet-$$-master/modules/$1`
-        cat > /tmp/puppet-$$-master/modules/$1
-    }
-}
-
-function driver_master_and_agent_locally_using_old_executables {
-    driver_master_and_agent_locally # sort of like inherits
-    
-    function execute_manifest {
-        start_puppetmasterd
-        cat > /tmp/puppet-$$-master/manifests/site.pp
-        start_puppetd "$@"
-        stop_puppetmasterd
-    }
-}
-
-
-function env_driver {
-    if [ -z "${PUPPET_ACCEPTANCE_DRIVER:-}" ] ; then
-        PUPPET_ACCEPTANCE_DRIVER=standalone
-    fi
-    driver_$PUPPET_ACCEPTANCE_DRIVER
-}
-
-function use_driver { 
-    if [ -z "$PUPPET_ACCEPTANCE_DRIVER" ] || [ "$PUPPET_ACCEPTANCE_DRIVER" = "$1" ] ; then
-        driver_$1
-    else
-        NOT_APPLICABLE
-    fi
-}
->>>>>>> c89a1cbd
