#!/bin/bash

<<<<<<< HEAD
## JJM Variables for exit codes
## NOTE: There is a distinction between test failure
## and an error running the test.  Make sure to
## exit $EXIT_FAILURE if the test failed.  Other non-
## zero exit codes will be interpreted as an error
## running the script.
EXIT_FAILURE=10
EXIT_NOT_APPLICABLE=11
EXIT_OK=0
EXIT_ERROR=1
=======
function backup_file {
        mv $1{,.backup}
}

function restore_file {
        mv $1{.backup,}
}

function start_puppet_agent {
        MASTER_PORT=18140
        $BIN/puppet agent --vardir /tmp/puppet-$$-agent-var --confdir /tmp/puppet-$$-agent --rundir /tmp/puppet-$$-agent \
                --no-daemonize --onetime --server localhost --debug --masterport $MASTER_PORT "$@"
}

function start_puppet_master {
        MASTER_PORT=18140
        mkdir -p /tmp/puppet-$$-master/manifests/
        $BIN/puppet master --vardir /tmp/puppet-$$-master-var --confdir /tmp/puppet-$$-master --rundir /tmp/puppet-$$-master \
                --no-daemonize --autosign=true --certname=localhost --masterport $MASTER_PORT "$@" &
        MASTER_PID=$!
>>>>>>> c89a1cbd

# JJM Raise an error when unbound variables are used.
set -u

# JJM Start the puppet agent against port 18140
start_puppet_agent() {
  local master_port=${MASTER_PORT:=18140}
  puppet agent --vardir /tmp/puppet-$$-agent-var \
    --confdir /tmp/puppet-$$-agent \
    --rundir /tmp/puppet-$$-agent \
    --test --debug \
    --server localhost \
    --masterport ${master_port} "$@"
  return $?
}

start_puppet_master() {
  local master_port=${MASTER_PORT:=18140}
  mkdir -p /tmp/puppet-$$-master/manifests/
  puppet master --vardir \
    /tmp/puppet-$$-master-var \
    --confdir /tmp/puppet-$$-master \
    --rundir /tmp/puppet-$$-master \
    --no-daemonize --autosign=true \
    --certname=localhost \
    --masterport ${master_port} $@ &
  local master_pid=$!
  # JJM Set the master PID available outside
  MASTER_PID=${master_pid}

<<<<<<< HEAD
  # Watch for the puppet master port to come online
  for x in $(seq 0 10); do
    rval=2
    if (lsof -i -n -P|grep '\*:'${master_port}|grep -q ${master_pid})
    then
      rval=${EXIT_OK}
      break
    else
      sleep 1
    fi
  done
  return ${rval}
}

# JJM Stop the puppet master.  Expects ${MASTER_PID}
stop_puppet_master() {
  echo "Killing puppet master PID: ${MASTER_PID}"
  kill -TERM ${MASTER_PID}
}

start_puppetd() {
  local master_port=${MASTER_PORT:=18140}
  puppetd --vardir /tmp/puppet-$$-agent-var \
    --confdir /tmp/puppet-$$-agent \
    --rundir /tmp/puppet-$$-agent \
    --test --debug \
    --server localhost --masterport ${master_port} "$@"
}

# JJM This function takes a PID and PORT and waits until
# that process is listening on that port.
# example: wait_until_master_is_listening 3000 18140
wait_until_master_is_listening() {
  local pid=${1}
  local port=${2:-18140}
  # JJM Wait for puppet master to start and open up the TCP port.
  for i in $(seq 0 20); do
    ( lsof -i -n -P |\
      awk 'BEGIN {r=1} $2 ~ /'${pid}'/ && $8 ~ /'${port}'/ {r=0} END {exit r}')\
      && break || sleep 1
  done
  # JJM TODO: Add a return code if the time expires.
=======
function start_puppetd {
        MASTER_PORT=18140
        $BIN/../sbin/puppetd --vardir /tmp/puppet-$$-agent-var --confdir /tmp/puppet-$$-agent --rundir /tmp/puppet-$$-agent \
                --no-daemonize --onetime --server localhost --debug --masterport $MASTER_PORT "$@"
>>>>>>> c89a1cbd
}

start_puppetmasterd() {
  local master_port=${MASTER_PORT:=18140}
  mkdir -p /tmp/puppet-$$-master/manifests
  puppetmasterd \
    --vardir /tmp/puppet-$$-master-var \
    --confdir /tmp/puppet-$$-master \
    --rundir /tmp/puppet-$$-master \
    --no-daemonize --autosign=true \
    --certname=localhost --masterport ${master_port} "$@" &
  MASTER_PID=$!
  echo "puppet master started with PID: ${MASTER_PID}"

  # JJM Wait for puppet master to start and open up the TCP port.
  for i in $(seq 0 10); do
    if lsof -i -n -P | grep '\*:'${master_port} | grep -q $MASTER_PID
    then
      break
    else
      sleep 1
    fi
  done
}

stop_puppetmasterd() {
  echo "Killing puppetmasterd PID: ${MASTER_PID}"
  kill -TERM $MASTER_PID
}

NOT_APPLICABLE() {
  exit $EXIT_NOT_APPLICABLE
}

killwait() {
  local pid=${1}
  if [ -z "${pid}" ]; then
    echo "Must pass a pid to kill"
    return 2
  fi
  kill -TERM ${pid}
  for i in $(seq 0 10) ; do
    test -d /proc/${pid} || return 0
    sleep 1
  done
  return 1
}
#<|MERGE_RESOLUTION|>--- conflicted
+++ resolved
@@ -1,6 +1,8 @@
 #!/bin/bash
 
-<<<<<<< HEAD
+# JJM Raise an error when unbound variables are used.
+set -u
+
 ## JJM Variables for exit codes
 ## NOTE: There is a distinction between test failure
 ## and an error running the test.  Make sure to
@@ -11,31 +13,33 @@
 EXIT_NOT_APPLICABLE=11
 EXIT_OK=0
 EXIT_ERROR=1
-=======
-function backup_file {
-        mv $1{,.backup}
+
+backup_file() {
+  [ -z "$1" ] && return 1
+  mv "$1"{,.backup}
 }
 
-function restore_file {
-        mv $1{.backup,}
+restore_file() {
+  [ -z "$1" ] && return 1
+  mv "$1"{.backup,}
 }
 
-function start_puppet_agent {
-        MASTER_PORT=18140
-        $BIN/puppet agent --vardir /tmp/puppet-$$-agent-var --confdir /tmp/puppet-$$-agent --rundir /tmp/puppet-$$-agent \
-                --no-daemonize --onetime --server localhost --debug --masterport $MASTER_PORT "$@"
+# JJM This function takes a PID and PORT and waits until
+# that process is listening on that port.
+# example: wait_until_master_is_listening 3000 18140
+wait_until_master_is_listening() {
+  local pid=${1}
+  local port=${2:-18140}
+  [ -z "$pid" ] && (echo "Need a PID"; return 1)
+
+  # JJM Wait for puppet master to start and open up the TCP port.
+  for i in $(seq 0 20); do
+    ( lsof -i -n -P |\
+      awk 'BEGIN {r=1} $2 ~ /'${pid}'/ && $8 ~ /'${port}'/ {r=0} END {exit r}')\
+      && break || sleep 1
+  done
+  # JJM TODO: Add a return code if the time expires.
 }
-
-function start_puppet_master {
-        MASTER_PORT=18140
-        mkdir -p /tmp/puppet-$$-master/manifests/
-        $BIN/puppet master --vardir /tmp/puppet-$$-master-var --confdir /tmp/puppet-$$-master --rundir /tmp/puppet-$$-master \
-                --no-daemonize --autosign=true --certname=localhost --masterport $MASTER_PORT "$@" &
-        MASTER_PID=$!
->>>>>>> c89a1cbd
-
-# JJM Raise an error when unbound variables are used.
-set -u
 
 # JJM Start the puppet agent against port 18140
 start_puppet_agent() {
@@ -47,6 +51,15 @@
     --server localhost \
     --masterport ${master_port} "$@"
   return $?
+}
+
+start_puppetd() {
+  local master_port=${MASTER_PORT:=18140}
+  puppetd --vardir /tmp/puppet-$$-agent-var \
+    --confdir /tmp/puppet-$$-agent \
+    --rundir /tmp/puppet-$$-agent \
+    --test --debug \
+    --server localhost --masterport ${master_port} "$@"
 }
 
 start_puppet_master() {
@@ -63,55 +76,7 @@
   # JJM Set the master PID available outside
   MASTER_PID=${master_pid}
 
-<<<<<<< HEAD
-  # Watch for the puppet master port to come online
-  for x in $(seq 0 10); do
-    rval=2
-    if (lsof -i -n -P|grep '\*:'${master_port}|grep -q ${master_pid})
-    then
-      rval=${EXIT_OK}
-      break
-    else
-      sleep 1
-    fi
-  done
-  return ${rval}
-}
-
-# JJM Stop the puppet master.  Expects ${MASTER_PID}
-stop_puppet_master() {
-  echo "Killing puppet master PID: ${MASTER_PID}"
-  kill -TERM ${MASTER_PID}
-}
-
-start_puppetd() {
-  local master_port=${MASTER_PORT:=18140}
-  puppetd --vardir /tmp/puppet-$$-agent-var \
-    --confdir /tmp/puppet-$$-agent \
-    --rundir /tmp/puppet-$$-agent \
-    --test --debug \
-    --server localhost --masterport ${master_port} "$@"
-}
-
-# JJM This function takes a PID and PORT and waits until
-# that process is listening on that port.
-# example: wait_until_master_is_listening 3000 18140
-wait_until_master_is_listening() {
-  local pid=${1}
-  local port=${2:-18140}
-  # JJM Wait for puppet master to start and open up the TCP port.
-  for i in $(seq 0 20); do
-    ( lsof -i -n -P |\
-      awk 'BEGIN {r=1} $2 ~ /'${pid}'/ && $8 ~ /'${port}'/ {r=0} END {exit r}')\
-      && break || sleep 1
-  done
-  # JJM TODO: Add a return code if the time expires.
-=======
-function start_puppetd {
-        MASTER_PORT=18140
-        $BIN/../sbin/puppetd --vardir /tmp/puppet-$$-agent-var --confdir /tmp/puppet-$$-agent --rundir /tmp/puppet-$$-agent \
-                --no-daemonize --onetime --server localhost --debug --masterport $MASTER_PORT "$@"
->>>>>>> c89a1cbd
+  wait_until_master_is_listening ${master_pid} ${master_port}
 }
 
 start_puppetmasterd() {
@@ -126,20 +91,7 @@
   MASTER_PID=$!
   echo "puppet master started with PID: ${MASTER_PID}"
 
-  # JJM Wait for puppet master to start and open up the TCP port.
-  for i in $(seq 0 10); do
-    if lsof -i -n -P | grep '\*:'${master_port} | grep -q $MASTER_PID
-    then
-      break
-    else
-      sleep 1
-    fi
-  done
-}
-
-stop_puppetmasterd() {
-  echo "Killing puppetmasterd PID: ${MASTER_PID}"
-  kill -TERM $MASTER_PID
+  wait_until_master_is_listening ${MASTER_PID} ${master_port}
 }
 
 NOT_APPLICABLE() {
@@ -159,4 +111,17 @@
   done
   return 1
 }
+
+# JJM Stop the puppet master.  Expects ${MASTER_PID}
+stop_puppet_master() {
+  local pid=${1:-${MASTER_PID}}
+  [ -z "$pid" ] && (echo "Give me a PID"; return 1)
+  killwait $pid
+}
+
+stop_puppetmasterd() {
+  local pid=${1:-${MASTER_PID}}
+  [ -z "$pid" ] && (echo "Give me a PID"; return 1)
+  killwait $pid
+}
 #