#!/bin/bash

source local_setup.sh

<<<<<<< HEAD
=======
OUTFILE="/tmp/spec-$$.log"

>>>>>>> acf47fb4
$BIN/puppet apply <<PP | tee $OUTFILE
if( 1 == 1) {
  notice('if')
} elsif(2 == 2) {
  notice('elsif')
} else {
  notice('else')
}
PP
grep 'if' $OUTFILE<|MERGE_RESOLUTION|>--- conflicted
+++ resolved
@@ -2,11 +2,8 @@
 
 source local_setup.sh
 
-<<<<<<< HEAD
-=======
 OUTFILE="/tmp/spec-$$.log"
 
->>>>>>> acf47fb4
 $BIN/puppet apply <<PP | tee $OUTFILE
 if( 1 == 1) {
   notice('if')
